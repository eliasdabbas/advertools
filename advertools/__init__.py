--- conflicted
+++ resolved
@@ -12,12 +12,8 @@
 from advertools.header_spider import crawl_headers
 from advertools.knowledge_graph import knowledge_graph
 from advertools.kw_generate import *
-<<<<<<< HEAD
 from advertools.logs import (LOG_FIELDS, LOG_FORMATS, crawllogs_to_df,
                              logs_to_df)
-=======
-from advertools.logs import crawllogs_to_df, logs_to_df
->>>>>>> 8e977d3d
 from advertools.regex import *
 from advertools.robotstxt import *
 from advertools.sitemaps import sitemap_to_df
